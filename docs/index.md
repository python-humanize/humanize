# humanize

Welcome to the humanize API reference.

<<<<<<< HEAD
* [Number](number)
* [Time](time)
* [Filesize](filesize)
* [I18n](i18n)
* [Lists](lists)
=======
- [Number](number.md)
- [Time](time.md)
- [Filesize](filesize.md)
- [I18n](i18n.md)
>>>>>>> 19b43d3b

{%
   include-markdown "../README.md"
   start="<!-- usage-start -->"
   end="<!-- usage-end -->"
   comments=false
%}<|MERGE_RESOLUTION|>--- conflicted
+++ resolved
@@ -2,18 +2,11 @@
 
 Welcome to the humanize API reference.
 
-<<<<<<< HEAD
-* [Number](number)
-* [Time](time)
-* [Filesize](filesize)
-* [I18n](i18n)
-* [Lists](lists)
-=======
 - [Number](number.md)
 - [Time](time.md)
 - [Filesize](filesize.md)
 - [I18n](i18n.md)
->>>>>>> 19b43d3b
+- [Lists](lists)
 
 {%
    include-markdown "../README.md"
